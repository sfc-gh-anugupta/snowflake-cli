import time
from pathlib import Path
from unittest import mock

import pytest

TEST_FILE = Path(__file__).parent / "test_data" / "example.sql"


@pytest.mark.integration
def test_query_parameter(runner, snowflake_session):
    result = runner.invoke_with_connection_json(["sql", "-q", "select pi()"])

    assert result.exit_code == 0
    assert _round_values(result.json) == [{"PI()": 3.14}]


@pytest.mark.integration
def test_multi_queries_from_file(runner, snowflake_session, test_root_path):
    result = runner.invoke_with_connection_json(
        [
            "sql",
            "-f",
            f"{test_root_path}/test_data/sql_multi_queries.sql",
        ]
    )

    assert result.exit_code == 0
    assert _round_values_for_multi_queries(result.json) == [
        [{"LN(1)": 0.00}],
        [{"LN(10)": 2.30}],
        [{"LN(100)": 4.61}],
    ]


@pytest.mark.integration
def test_multi_queries_where_one_of_them_is_failing(
    runner, snowflake_session, test_root_path, snapshot
):
    result = runner.invoke_with_connection_json(
        ["sql", "-q", f"select 1; select 2; select foo; select 4", "--format", "json"],
        catch_exceptions=True,
    )

    assert result.output == snapshot


@pytest.mark.integration
def test_multi_input_from_stdin(runner, snowflake_session, test_root_path):
    result = runner.invoke_with_connection_json(
        [
            "sql",
            "-i",
        ],
        input="select 1, 2, 3 union select 4, 5, 6; select 42",
    )
    assert result.exit_code == 0
    assert result.json == [
        [{"1": 1, "2": 2, "3": 3}, {"1": 4, "2": 5, "3": 6}],
        [{"42": 42}],
    ]


def _round_values(results):
    for result in results:
        for k, v in result.items():
            result[k] = round(v, 2)
    return results


def _round_values_for_multi_queries(results):
    return [_round_values(r) for r in results]


@pytest.mark.integration
@mock.patch("snowflake.cli.app.printing._get_table")
@mock.patch("snowflake.cli.app.printing.Live")
def test_queries_are_streamed_to_output(
    _, mock_get_table, runner, capsys, test_root_path
):
    log = []

    def _log(
        *args,
    ):
        log.append((time.monotonic(), *args))

    # We mock add_row by a function that logs call time, later we compare call times
    # to make sure those were separated in time
    mock_get_table().add_row = _log

    runner.invoke_with_connection(
        [
            "sql",
            "-q",
            "select 13; select system$wait(10);",
        ],
    )

    assert len(log) == 2
    (time_0, query_0), (time_1, query_1) = log

    assert query_0 == "13"
    assert time_1 - time_0 >= 10.0
    assert "waited 10 seconds" in query_1


@pytest.mark.integration
<<<<<<< HEAD
def test_if_comments_flag_works(runner, snapshot):
    result = runner.invoke_with_connection(["sql", "-f", TEST_FILE, "--comments"])

    assert result.exit_code == 0, result.output
    assert result.output == snapshot


@pytest.mark.integration
def test_if_comments_are_not_shown(runner, snapshot):
    result = runner.invoke_with_connection(["sql", "-f", TEST_FILE])

    assert result.exit_code == 0, result.output
    assert result.output == snapshot
=======
def test_trailing_comments_queries(runner, snowflake_session, test_root_path):
    trailin_comment_query = "select 1;\n\n-- trailing comment\n"
    result = runner.invoke_with_connection_json(["sql", "-q", trailin_comment_query])
    assert result.exit_code == 0
    assert result.json == [
        [
            {"1": 1},
        ],
    ]
>>>>>>> ac0eb400
<|MERGE_RESOLUTION|>--- conflicted
+++ resolved
@@ -106,7 +106,6 @@
 
 
 @pytest.mark.integration
-<<<<<<< HEAD
 def test_if_comments_flag_works(runner, snapshot):
     result = runner.invoke_with_connection(["sql", "-f", TEST_FILE, "--comments"])
 
@@ -120,7 +119,9 @@
 
     assert result.exit_code == 0, result.output
     assert result.output == snapshot
-=======
+
+
+@pytest.mark.integration
 def test_trailing_comments_queries(runner, snowflake_session, test_root_path):
     trailin_comment_query = "select 1;\n\n-- trailing comment\n"
     result = runner.invoke_with_connection_json(["sql", "-q", trailin_comment_query])
@@ -129,5 +130,4 @@
         [
             {"1": 1},
         ],
-    ]
->>>>>>> ac0eb400
+    ]