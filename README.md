# Snowflake Developer CLI

⚠️ This is a proof of concept CLI built for fun to help me with my inner flow. No SLAs around support or issues. Use at your own risk.

## Overview

This is a work-in-progress CLI for helping in creating apps in Snowflake. It does the following:
- Allow you to initialize a new local directory for your project
- `build` command to help bundle up all application files
- Automatically resolve packages from `requirements.txt`, and check against the Snowflake Anaconda channel
- Option to manually resolve packages that don't exist in Anaconda channel (can not rely on native libaries)
- Deployment artifacts manually managed for you - so you don't have to deal with stage files yourself
- Smart deployment logic that can either update in-place, or replace the function if a change in required packages
- `execute` command to try your function running in Snowflake

## Limitations
- Only been tested on Linux and Mac. Not sure if it works on Windows.
- Basic support for Python functions (describe, execute, package, create) and Streamlits (create, deploy, list)

## Installation

### Pre-requisites
- Python (written using Python 3.10)
- Pip
- Git

### Installation
Navigate to the directory you want to install in. Then run the following:

```bash
git clone https://github.com/snowflake-labs/snowcli
cd snowcli
# you can also do the below in an active virtual environment:
# python -m venv .venv
# source .venv/bin/activate
pip install -r requirements.txt
hatch build && pip install .
```

You should now be able to run `snow` and get the CLI message.

## Getting started

### Building a function
1. Navigate to an empty directory to create your function.
1. Run the command: `snow function init`  
    It should populate this directory with the files for a basic function. You can open `app.py` to see the files.
1. Test the code: `python app.py`  
    You should see the message: `Hello World!`
1. Package the function: `snow function package`  
    This will create an `app.zip` file that has your files in it
1. Login to snowflake: `snow login`
<<<<<<< HEAD
1. Configure your first environment: `snow configure`
=======
>>>>>>> 039e4e87
1. Create a function: `snow function create -n helloFunction -h 'app.hello' -f app.zip -i '' -r string`
1. Try running the function: `snow function execute -f 'helloFunction()'  
    You should see Snowflake return the message: 'Hello World!'

You can now go modify and edit your `app.py`, `requirements.txt`, or other files and follow a similar flow, or update a function with `snow function update -n myfunction -f app.zip`

### Creating a Streamlit
1. Change to a directory with an existing streamlit app (or create one)
1. Run: `snow login` to select your snowsql config
1. Run: `snow configure` to create an environment and select your database, schema, role, and warehouse (environment name defaults to 'dev')
1. Run: `snow streamlit create <name>` to create a streamlit with a given name (file defaults to streamlit_app.py)
1. Run: `snow streamlit deploy <name> -o` to deploy your app and open it in the browser

## Future ideas
- Add delete command
- Add logs command (once logs ship)
- Add support for procedures
- Add support for notebooks (`nbconvert` to a stored procedure)<|MERGE_RESOLUTION|>--- conflicted
+++ resolved
@@ -50,10 +50,7 @@
 1. Package the function: `snow function package`  
     This will create an `app.zip` file that has your files in it
 1. Login to snowflake: `snow login`
-<<<<<<< HEAD
 1. Configure your first environment: `snow configure`
-=======
->>>>>>> 039e4e87
 1. Create a function: `snow function create -n helloFunction -h 'app.hello' -f app.zip -i '' -r string`
 1. Try running the function: `snow function execute -f 'helloFunction()'  
     You should see Snowflake return the message: 'Hello World!'
