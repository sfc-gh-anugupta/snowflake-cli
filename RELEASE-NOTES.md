# v2.0.0

## Backward incompatibility
* Introduced `snow object` group with `show`, `describe` and `drop` commands which replaces corresponding
  functionalities of procedure/function/streamlit specific commands.
* `snow stage` is now `snow object stage`
* `snow stage get` and `snow stage put` are replaced by `snow object stage copy [FROM] [TO]`
* `snow warehouse status` is now `snow object show warehouse`
* `snow connection test` now outputs all connection details (except for the password), along with connection status
* `snow sql` requires explicit `-i` flag to read input from stdin: `cat my.sql | snow sql -i`
* Switched to Python Connector default connection https://docs.snowflake.com/en/developer-guide/python-connector/python-connector-connect#setting-a-default-connection
  * Default connection name changed from `dev` to `default`
  * Environment variable for default connection name changed from `SNOWFLAKE_OPTIONS_DEFAULT_CONNECTION` to `SNOWFLAKE_DEFAULT_CONNECTION_NAME`

* Snowpark changes
  * Removed `procedure` and `function` subgroups.
  * Removed `snow snowpark function package` and `snow snowpark procedure package` in favour of `snow snowpark build`.
  * Removed `snow snowpark function create` and `snow snowpark function update`. Functions can be deployed using `snow snowpark deploy`.
  * Removed `snow snowpark procedure create` and `snow snowpark procedure update`. Procedures can be deployed using `snow snowpark deploy`.
  * Procedures and functions use single zip artifact for all functions and procedures in project.
  * Changed path to coverage reports on stage, previously created procedures with coverage will not work, have to be recreated.
  * Previously created procedures or functions won't work with `deploy` command due to change in stage path of artifact. Previous code will remain under old path on stage.
  * Package commands are now under `snow snowpark package`.
  * Coverage commands were removed. To measure coverage of your procedures or functions use coverage locally.

* Snowpark Containers services commands
  * `compute-pool` commands and its alias `cp` were renamed to `pool` commands.
  * `jobs` commands were renamed to `job`.
  * `services` commands were renamed to `service`
  * `pool`, `job`, `service`, and `image-registry` commands were moved from `snowpark` group to a new `spcs` group (`registry` was renamed to `image-registry`).
  * `snow spcs pool create` and `snow spcs service create` have been updated with new options to match SQL interface
  * Added new `image-repository` command group under `spcs`. Moved `list-images` and `list-tags` from `registry` to `image-repository`.

* Streamlit changes
  * `snow streamlit deploy` is requiring `snowflake.yml` project file with a Streamlit definition.
  * `snow streamlit describe` is now `snow object describe streamlit`
  * `snow streamlit list` is now `snow object show streamlit`
  * `snow streamlit drop` is now `snow object drop streamlit`


## New additions
* Added `snow streamlit get-url [NAME]` command that returns url to a Streamlit app.
* `--temporary-connection` flag, that allows you to connect, without anything declared in config file
* Added project definition for Streamlit
* Added `snow streamlit get-url [NAME]` command that returns url to a Streamlit app.
* Added project definition for Snowpark procedures and functions.
  * The `snowflake.yml` file is required to deploy functions or procedures.
  * Introduced new `deploy` command for project with procedures and functions.
  * Introduced new `build` command for project with procedure and functions
* Added support for external access integration for functions and procedures
* Added support for runtime version in snowpark procedures ad functions.
* You can include previously uploaded packages in your functions, by listing them under `imports` in `snowflake.yml`
* Added more options to `snow connection add` - now you can also specify authenticator and path to private key
<<<<<<< HEAD
* Added support for python connector diagnistic report.
=======
* Added support for native applications by introducing new commands.
  * `snow app init` command that creates a new Native App project from a git repository as a template.
  * `snow app version create` command that creates or upgrades an application package and creates a version or patch for that package.
  * `snow app version drop` command that drops a version associated with an application package.
  * `snow app version list` command that lists all versions associated with an application package.
  * `snow app run` command that creates or upgrades an application in development mode or through release directives.
  * `snow app open` command that opens the application inside of your browser on Snowsight, once it has been installed in your account.
  * `snow app teardown` command that attempts to drop both the application and package as defined in the project definition file.
>>>>>>> 5093fd49

## Fixes and improvements
* Allow the use of quoted identifiers in stages


# v1.2.5
## Fixes and improvements
* Import git module only when is needed


# v1.2.4
## Fixes and improvements
* Fixed look up for all folders in downloaded package.


# v1.2.3
## Fixes and improvements
* Removed hardcoded values of instance families for `snow snowpark pool create` command.


# v1.2.2
## Fixes and improvements
* Fixed parsing of commands and arguments lists in specifications of snowpark services and jobs


# v1.2.1
## Fixes and improvements
* Fix homebrew installation


# v1.2.0

## Backward incompatibility
* Removed `snow streamlit create` command. Streamlit can be deployd using `snow streamlit deploy`
* Removed short option names in compute pool commands:
  * `-n` for `--name`, name of compute pool
  * `-d` for `--num`, number of pool's instances
  * `-f` for `--family`, instance family
* Renamed long options in Snowpark services commands:
  * `--compute_pool` is now `--compute-pool`
  * `--num_instances` is now `--num-instances`
  * `--container_name` is now `--container-name`

## New additions
* `snow streamlit init` command that creates a new streamlit project.
* `snow streamlit deploy` support pages and environment.yml files.
* Support for private key authentication

## Fixes and improvements
* Adjust streamlit commands to PuPr syntax
* Fix URL to streamlit dashboards


# v1.1.1

## Backward incompatibility
* Removed short version `-p` of `--password` option.

## New additions
* Added commands:
  * `snow snowpark registry list-images`
  * `snow snowpark registry list-tags`

## Fixes and improvements
* Too long texts in table cells are now wrapped instead of cropped
* Split global options into separate section in `help`
* Avoiding unnecessary replace in function/procedure update
* Added global options to all commands
* Updated help messages
* Fixed problem with Windows shortened paths
* If only one connection is configured, will be used as default
* Fixed registry token connection issues
* Fixes in commands belonging to `snow snowpark compute-pool` and `snow snowpark services` groups
* Removed duplicated short option names in a few commands by:
  * Removing `-p` short option for `--password` option for all commands (backward incompatibility affecting all the commands using a connection) (it was conflicting with various options in a few commands)
  * Removing `-a` short option for `--replace-always` in `snow snowpark function update` command (it was conflicting with short version of `--check-anaconda-for-pypi-deps`)
  * Removing `-c` short option for `--compute-pool` in `snow snowpark jobs create` (it was conflicting with short version of global `--connection` option)
  * Removing `-c` short option for `--container-name` in `snow snowpark jobs logs` (it was conflicting with short version of global `--connection` option)
* Fixed parsing of specs yaml in `snow snowpark services create` command<|MERGE_RESOLUTION|>--- conflicted
+++ resolved
@@ -51,9 +51,6 @@
 * Added support for runtime version in snowpark procedures ad functions.
 * You can include previously uploaded packages in your functions, by listing them under `imports` in `snowflake.yml`
 * Added more options to `snow connection add` - now you can also specify authenticator and path to private key
-<<<<<<< HEAD
-* Added support for python connector diagnistic report.
-=======
 * Added support for native applications by introducing new commands.
   * `snow app init` command that creates a new Native App project from a git repository as a template.
   * `snow app version create` command that creates or upgrades an application package and creates a version or patch for that package.
@@ -62,7 +59,8 @@
   * `snow app run` command that creates or upgrades an application in development mode or through release directives.
   * `snow app open` command that opens the application inside of your browser on Snowsight, once it has been installed in your account.
   * `snow app teardown` command that attempts to drop both the application and package as defined in the project definition file.
->>>>>>> 5093fd49
+* Added support for python connector diagnistic report.
+
 
 ## Fixes and improvements
 * Allow the use of quoted identifiers in stages
