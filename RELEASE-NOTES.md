# v2.0.0

## Backward incompatibility
* Introduced `snow object` group with `show`, `describe` and `drop` commands which replaces corresponding
  functionalities of procedure/function/streamlit specific commands.
* `snow stage` is now `snow object stage`
* `snow stage get` and `snow stage put` are replaced by `snow object stage copy [FROM] [TO]`
* `snow warehouse status` is now `snow object show warehouse`
* `snow connection test` now outputs all connection details (except for the password), along with connection status
* `snow sql` requires explicit `-i` flag to read input from stdin: `cat my.sql | snow sql -i`
* Switched to Python Connector default connection https://docs.snowflake.com/en/developer-guide/python-connector/python-connector-connect#setting-a-default-connection
  * Default connection name changed from `dev` to `default`
  * Environment variable for default connection name changed from `SNOWFLAKE_OPTIONS_DEFAULT_CONNECTION` to `SNOWFLAKE_DEFAULT_CONNECTION_NAME`

* Snowpark changes
  * Removed `procedure` and `function` subgroups.
  * Removed `snow snowpark function package` and `snow snowpark procedure package` in favour of `snow snowpark build`.
  * Removed `snow snowpark function create` and `snow snowpark function update`. Functions can be deployed using `snow snowpark deploy`.
  * Removed `snow snowpark procedure create` and `snow snowpark procedure update`. Procedures can be deployed using `snow snowpark deploy`.
  * Procedures and functions use single zip artifact for all functions and procedures in project.
  * Changed path to coverage reports on stage, previously created procedures with coverage will not work, have to be recreated.
  * Previously created procedures or functions won't work with `deploy` command due to change in stage path of artifact. Previous code will remain under old path on stage.
  * Package commands are now under `snow snowpark package`.
  * Coverage commands were removed. To measure coverage of your procedures or functions use coverage locally.

* Snowpark Containers services commands
  * `cp` alias for `compute-pool` commands was removed.
  * `services` commands were renamed to `service`
  * `registry` commands were renamed to `image-registry`
  * `compute-pool`, `service`, and `image-registry` commands were moved from `snowpark` group to a new `spcs` group.
  * `snow spcs compute-pool create` and `snow spcs service create` have been updated with new options to match SQL interface.
  * Added new `image-repository` command group under `spcs`. Moved `list-images` and `list-tags` from `image-registry` to `image-repository`.
  * Removed `snow snowpark jobs` command.
  * `list-images` and `list-tags` now outputs image names with a slash at the beginning (e.g. /db/schema/repo/image). Image name input to `list-tags` requires new format.
  * `snow spcs compute-pool stop` has been removed in favor of `snow spcs compute-pool stop-all`.

* Streamlit changes
  * `snow streamlit deploy` is requiring `snowflake.yml` project file with a Streamlit definition.
  * `snow streamlit describe` is now `snow object describe streamlit`
  * `snow streamlit list` is now `snow object show streamlit`
  * `snow streamlit drop` is now `snow object drop streamlit`


## New additions
* Added `snow streamlit get-url [NAME]` command that returns url to a Streamlit app.
* `--temporary-connection` flag, that allows you to connect, without anything declared in config file
* Added project definition for Streamlit
* Added `snow streamlit get-url [NAME]` command that returns url to a Streamlit app.
* Added project definition for Snowpark procedures and functions.
  * The `snowflake.yml` file is required to deploy functions or procedures.
  * Introduced new `deploy` command for project with procedures and functions.
  * Introduced new `build` command for project with procedure and functions
* Added support for external access integration for functions and procedures
* Added support for runtime version in snowpark procedures ad functions.
* You can include previously uploaded packages in your functions, by listing them under `imports` in `snowflake.yml`
* Added more options to `snow connection add` - now you can also specify authenticator and path to private key
<<<<<<< HEAD
* Added `--comments` flag to `snow sql` command, that shows comments. Comments, now are not shown by default
=======
* Added support for native applications by introducing new commands.
  * `snow app init` command that creates a new Native App project from a git repository as a template.
  * `snow app version create` command that creates or upgrades an application package and creates a version or patch for that package.
  * `snow app version drop` command that drops a version associated with an application package.
  * `snow app version list` command that lists all versions associated with an application package.
  * `snow app run` command that creates or upgrades an application in development mode or through release directives.
  * `snow app open` command that opens the application inside of your browser on Snowsight, once it has been installed in your account.
  * `snow app teardown` command that attempts to drop both the application and package as defined in the project definition file.
* Snowpark: add `default` field to procedure and function arguments definition in `snowflake.yml` to support [named and optional
  arguments](https://docs.snowflake.com/en/developer-guide/udf/udf-calling-sql#calling-a-udf-that-has-optional-arguments)
>>>>>>> ac0eb400

## Fixes and improvements
* Allow the use of quoted identifiers in stages


# v1.2.5
## Fixes and improvements
* Import git module only when is needed


# v1.2.4
## Fixes and improvements
* Fixed look up for all folders in downloaded package.


# v1.2.3
## Fixes and improvements
* Removed hardcoded values of instance families for `snow snowpark pool create` command.


# v1.2.2
## Fixes and improvements
* Fixed parsing of commands and arguments lists in specifications of snowpark services and jobs


# v1.2.1
## Fixes and improvements
* Fix homebrew installation


# v1.2.0

## Backward incompatibility
* Removed `snow streamlit create` command. Streamlit can be deployd using `snow streamlit deploy`
* Removed short option names in compute pool commands:
  * `-n` for `--name`, name of compute pool
  * `-d` for `--num`, number of pool's instances
  * `-f` for `--family`, instance family
* Renamed long options in Snowpark services commands:
  * `--compute_pool` is now `--compute-pool`
  * `--num_instances` is now `--num-instances`
  * `--container_name` is now `--container-name`

## New additions
* `snow streamlit init` command that creates a new streamlit project.
* `snow streamlit deploy` support pages and environment.yml files.
* Support for private key authentication

## Fixes and improvements
* Adjust streamlit commands to PuPr syntax
* Fix URL to streamlit dashboards


# v1.1.1

## Backward incompatibility
* Removed short version `-p` of `--password` option.

## New additions
* Added commands:
  * `snow snowpark registry list-images`
  * `snow snowpark registry list-tags`

## Fixes and improvements
* Too long texts in table cells are now wrapped instead of cropped
* Split global options into separate section in `help`
* Avoiding unnecessary replace in function/procedure update
* Added global options to all commands
* Updated help messages
* Fixed problem with Windows shortened paths
* If only one connection is configured, will be used as default
* Fixed registry token connection issues
* Fixes in commands belonging to `snow snowpark compute-pool` and `snow snowpark services` groups
* Removed duplicated short option names in a few commands by:
  * Removing `-p` short option for `--password` option for all commands (backward incompatibility affecting all the commands using a connection) (it was conflicting with various options in a few commands)
  * Removing `-a` short option for `--replace-always` in `snow snowpark function update` command (it was conflicting with short version of `--check-anaconda-for-pypi-deps`)
  * Removing `-c` short option for `--compute-pool` in `snow snowpark jobs create` (it was conflicting with short version of global `--connection` option)
  * Removing `-c` short option for `--container-name` in `snow snowpark jobs logs` (it was conflicting with short version of global `--connection` option)
* Fixed parsing of specs yaml in `snow snowpark services create` command<|MERGE_RESOLUTION|>--- conflicted
+++ resolved
@@ -1,3 +1,6 @@
+## New additions
+* Added `--comments` flag to `snow sql` command, that shows comments. Comments, now are not shown by default
+
 # v2.0.0
 
 ## Backward incompatibility
@@ -54,9 +57,6 @@
 * Added support for runtime version in snowpark procedures ad functions.
 * You can include previously uploaded packages in your functions, by listing them under `imports` in `snowflake.yml`
 * Added more options to `snow connection add` - now you can also specify authenticator and path to private key
-<<<<<<< HEAD
-* Added `--comments` flag to `snow sql` command, that shows comments. Comments, now are not shown by default
-=======
 * Added support for native applications by introducing new commands.
   * `snow app init` command that creates a new Native App project from a git repository as a template.
   * `snow app version create` command that creates or upgrades an application package and creates a version or patch for that package.
@@ -67,7 +67,6 @@
   * `snow app teardown` command that attempts to drop both the application and package as defined in the project definition file.
 * Snowpark: add `default` field to procedure and function arguments definition in `snowflake.yml` to support [named and optional
   arguments](https://docs.snowflake.com/en/developer-guide/udf/udf-calling-sql#calling-a-udf-that-has-optional-arguments)
->>>>>>> ac0eb400
 
 ## Fixes and improvements
 * Allow the use of quoted identifiers in stages
